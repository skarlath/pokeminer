--- conflicted
+++ resolved
@@ -1,5 +1,8 @@
 # encoding: utf-8
 
+from flask import Flask, render_template
+from flask_googlemaps import GoogleMaps
+from flask_googlemaps import Map
 import os
 import re
 import sys
@@ -10,6 +13,10 @@
 import argparse
 import threading
 
+import werkzeug.serving
+
+import pokemon_pb2
+
 from google.protobuf.internal import encoder
 from s2sphere import *
 from datetime import datetime
@@ -18,16 +25,6 @@
 from requests.packages.urllib3.exceptions import InsecureRequestWarning
 from requests.adapters import ConnectionError
 from requests.models import InvalidURL
-
-from flask import Flask, render_template
-from flask_googlemaps import GoogleMaps
-from flask_googlemaps import Map
-import werkzeug.serving
-
-import pokemon_pb2
-
-from flaskrun import flask_argparse
-
 
 requests.packages.urllib3.disable_warnings(InsecureRequestWarning)
 
@@ -54,7 +51,6 @@
 default_step = 0.001
 api_endpoint = None
 pokemons = []
-completed_percentage_str = None
 gyms = []
 pokestops = []
 numbertoteam = {0: "Gym", 1: "Mystic", 2: "Valor", 3: "Instinct"} # At least I'm pretty sure that's it. I could be wrong and then I'd be displaying the wrong owner team of gyms.
@@ -245,10 +241,6 @@
     r = SESSION.get(LOGIN_URL, headers=head)
     if r is None:
         return render_template('nope.html', fullmap=fullmap)
-
-    if "There was an error trying to complete your request" in r.content:
-        debug("login_ptc: could not log in, CAS is Unavailable")
-        return None
 
     try:
         jdata = json.loads(r.content)
@@ -336,19 +328,22 @@
         return global_token
 
 
-def main(app=None):
-    global completed_percentage_str
-
-    assert app, "Need a reference to the Flask app"
-    args = app.args
-
+def main():
     debug("main")
 
-<<<<<<< HEAD
-    pokemonsJSON = json.load(open('pokemon.json'))
-    default_location = args.location
-=======
->>>>>>> cd5acac3
+    full_path = os.path.realpath(__file__)
+    path, filename = os.path.split(full_path)
+    pokemonsJSON = json.load(open(path + '/pokemon.json'))
+
+    parser = argparse.ArgumentParser()
+    parser.add_argument("-u", "--username", help="PTC Username", required=True)
+    parser.add_argument("-p", "--password", help="PTC Password", required=True)
+    parser.add_argument("-l", "--location", type=parse_unicode, help="Location", required=True)
+    parser.add_argument("-st", "--step_limit", help="Steps", required=True)
+    parser.add_argument("-d", "--debug", help="Debug Mode", action='store_true')
+    parser.set_defaults(DEBUG=True)
+    args = parser.parse_args()
+
     if args.debug:
         global DEBUG
         DEBUG = True
@@ -397,6 +392,7 @@
     dx  = 0
     dy  = -1
     while steps < steplimit**2:
+        debug("looping: step {} of {}".format(steps, steplimit**2))
         original_lat = FLOAT_LAT
         original_long = FLOAT_LONG
         parent = CellId.from_lat_lng(LatLng.from_degrees(FLOAT_LAT, FLOAT_LONG)).parent(15)
@@ -444,23 +440,18 @@
             dx, dy = -dy, dx
         x, y = x+dx, y+dy
         steps +=1
-        completed_percentage_str = "Completed: {}%".format(
-            ((steps + (pos * .25) - .25) / steplimit**2) * 100
-        )
-        print(completed_percentage_str)
-
-    register_background_thread(app=app)
-
-
-def register_background_thread(initial_registration=False, app=None):
+        print("Completed:", ((steps + (pos * .25) - .25) / steplimit**2) * 100, "%")
+
+    register_background_thread()
+
+
+def register_background_thread(initial_registration=False):
     """
     Start a background thread to search for Pokemon
     while Flask is still able to serve requests for the map
     :param initial_registration: True if first registration and thread should start immediately, False if it's being called by the finishing thread to schedule a refresh
     :return: None
     """
-
-    assert app, "Need a reference to the Flask app"
 
     debug("register_background_thread called")
     global search_thread
@@ -474,11 +465,11 @@
             return
 
         debug("register_background_thread: initial registration")
-        search_thread = threading.Thread(target=main, kwargs={"app": app})
+        search_thread = threading.Thread(target=main)
 
     else:
         debug("register_background_thread: queueing")
-        search_thread = threading.Timer(30, main, kwargs={"app": app})  # delay, in seconds
+        search_thread = threading.Timer(30, main)  # delay, in seconds
 
     search_thread.daemon = True
     search_thread.name = "search_thread"
@@ -486,9 +477,8 @@
 
 
 def create_app():
-    debug("create_app starts")
     app = Flask(__name__, template_folder="templates")
-    app.config['GOOGLEMAPS_KEY'] = GOOGLEMAPS_KEY
+
     GoogleMaps(app, key=GOOGLEMAPS_KEY)
     return app
 
@@ -497,8 +487,6 @@
 
 @app.route('/')
 def fullmap():
-    global completed_percentage_str
-
     pokeMarkers = []
     for pokemon in pokemons:
         currLat, currLon = pokemon[-2], pokemon[-1]
@@ -547,23 +535,9 @@
         markers=pokeMarkers,
         zoom="15"
     )
-    return render_template('example_fullmap.html',
-                           fullmap=fullmap,
-                           completed_percentage_str=completed_percentage_str)
+    return render_template('example_fullmap.html', fullmap=fullmap)
 
 
 if __name__ == "__main__":
-<<<<<<< HEAD
-    flask_argparse(app)
-
-    register_background_thread(initial_registration=True, app=app)
-
-    app.run(
-        debug=app.args.debug,
-        host=app.args.host,
-        port=int(app.args.port)
-    )
-=======
     register_background_thread(initial_registration=True)
-    app.run(debug=True, threaded=True)
->>>>>>> cd5acac3
+    app.run(debug=True, threaded=True)